--- conflicted
+++ resolved
@@ -23,20 +23,12 @@
 
 for ((id=0; id < $num_servers; id++))
 do
-<<<<<<< HEAD
-    tmux new-window -a -n "Server $id" "$exe --num_servers $num_servers -t $threshold --num_clients $num_clients --num_channels $num_channels --timeout $timeoutMs server --id $id > $WORK_DIR/s-$id & tail -f $WORK_DIR/s-$id"
-=======
     tmux new-window -a -n "Server $id" "$exe --num_servers $num_servers -t $threshold --num_clients $num_clients --num_channels $num_channels --timeout $timeoutMs server --id $id &> $WORK_DIR/s-$id &; tail -f $WORK_DIR/s-$id"
->>>>>>> 383dcfd1
 done
 
 for ((id=0; id < $num_clients; id++))
 do
-<<<<<<< HEAD
-    tmux new-window -a -n "Client $id" "$exe --num_servers $num_servers -t $threshold --num_clients $num_clients --num_channels $num_channels --timeout $timeoutMs client --id $id > $WORK_DIR/c-$id & tail -f $WORK_DIR/c-$id"
-=======
     tmux new-window -a -n "Client $id" "$exe --num_servers $num_servers -t $threshold --num_clients $num_clients --num_channels $num_channels --timeout $timeoutMs client --id $id &> $WORK_DIR/c-$id &; tail -f $WORK_DIR/c-$id"
->>>>>>> 383dcfd1
 done
 
 
